import asyncio
from opal_common.schemas.data import DataUpdateReport
from opal_client.callbacks.reporter import CallbacksReporter
from opal_client.callbacks.register import CallbacksRegister
from opal_client.data.fetcher import DataFetcher
from typing import List, Optional

from fastapi_websocket_rpc.rpc_channel import RpcChannel
from fastapi_websocket_pubsub import PubSubClient
from opal_common.schemas.store import TransactionType

from opal_common.config import opal_common_config
from opal_common.utils import get_authorization_header
from opal_common.schemas.policy import PolicyBundle
from opal_common.topics.utils import (
    pubsub_topics_from_directories,
    POLICY_PREFIX,
    remove_prefix
)
from opal_client.logger import logger
from opal_client.config import opal_client_config
from opal_client.policy.fetcher import PolicyFetcher
from opal_client.policy_store.base_policy_store_client import BasePolicyStoreClient
from opal_client.policy_store.policy_store_client_factory import DEFAULT_POLICY_STORE_GETTER
from opal_client.policy.topics import default_subscribed_policy_directories

class PolicyUpdater:
    """
    Keeps policy-stores (e.g. OPA) up to date with relevant policy code
    (e.g: rego) and static data (e.g: data.json files like in OPA bundles).

    Uses Pub/Sub to subscribe to specific directories in the policy code
    repository (i.e: git), and fetches bundles containing updated policy code.
    """
    def __init__(
        self,
        token: str = None,
        pubsub_url: str = None,
        subscription_directories: List[str] = None,
        policy_store: BasePolicyStoreClient = None,
        data_fetcher: Optional[DataFetcher] = None,
        callbacks_register: Optional[CallbacksRegister] = None,
<<<<<<< HEAD
        opal_client_id: str = None
=======
        backend_url: Optional[str] = None
>>>>>>> 5674cea8
    ):
        """inits the policy updater.

        Args:
            token (str, optional): Auth token to include in connections to OPAL server. Defaults to CLIENT_TOKEN.
            pubsub_url (str, optional): URL for Pub/Sub updates for policy. Defaults to OPAL_SERVER_PUBSUB_URL.
            subscription_directories (List[str], optional): directories in the policy source repo to subscribe to.
                Defaults to POLICY_SUBSCRIPTION_DIRS. every time the directory is updated by a commit we will receive
                a message on its respective topic. we dedups directories with ancestral relation, and will only
                receive one message for each updated file.
            policy_store (BasePolicyStoreClient, optional): Policy store client to use to store policy code. Defaults to DEFAULT_POLICY_STORE.
        """
        # defaults
        token: str = token or opal_client_config.CLIENT_TOKEN
        pubsub_url: str = pubsub_url or opal_client_config.SERVER_PUBSUB_URL
        subscription_directories: List[str] = subscription_directories or opal_client_config.POLICY_SUBSCRIPTION_DIRS
        self._opal_client_id = opal_client_id

        # The policy store we'll save policy modules into (i.e: OPA)
        self._policy_store = policy_store or DEFAULT_POLICY_STORE_GETTER()
        # pub/sub server url and authentication data
        self._server_url = pubsub_url
        self._token = token
        if self._token is None:
            self._extra_headers = None
        else:
            self._extra_headers = [get_authorization_header(self._token)]
        # Pub/Sub topics we subscribe to for policy updates
        self._topics = pubsub_topics_from_directories(subscription_directories)
        # The pub/sub client for data updates
        self._client = None
        # The task running the Pub/Sub subcribing client
        self._subscriber_task = None
        self._stopping = False
        # policy fetcher - fetches policy bundles
        self._policy_fetcher = PolicyFetcher()
        # callbacks on policy changes
        self._data_fetcher = data_fetcher or DataFetcher()
        self._callbacks_register = callbacks_register or CallbacksRegister()
        self._callbacks_reporter = CallbacksReporter(self._callbacks_register, self._data_fetcher)
        self._should_send_reports = opal_client_config.SHOULD_REPORT_ON_DATA_UPDATES or False

    async def __aenter__(self):
        await self.start()
        return self

    async def __aexit__(self, exc_type, exc, tb):
        if not self._stopping:
            await self.stop()

    async def _update_policy_callback(self, data: dict = None, topic: str = "", **kwargs):
        """
        Pub/Sub callback - triggering policy updates
        will run when we get notifications on the policy topic.
        i.e: when the source repository changes (new commits)
        """
        if topic.startswith(POLICY_PREFIX):
            directories = [remove_prefix(topic, prefix=POLICY_PREFIX)]
            logger.info(
                "Received policy update: affected directories={directories}, new commit hash='{new_hash}'",
                directories=directories,
                topic=topic,
                new_hash=data
            )
        else:
            directories = default_subscribed_policy_directories()
            logger.warning("Received policy updated (invalid topic): {topic}", topic=topic)

        await self.update_policy(directories)

    async def _on_connect(self, client: PubSubClient, channel: RpcChannel):
        """
        Pub/Sub on_connect callback
        On connection to backend, whether its the first connection,
        or reconnecting after downtime, refetch the state opa needs.
        As long as the connection is alive we know we are in sync with the server,
        when the connection is lost we assume we need to start from scratch.
        """
        logger.info("Connected to server")
        await self.update_policy()
        if opal_common_config.STATISTICS_ENABLED:
            await self._client.wait_until_ready()
            # publish statistics to the server about new connection from client (only if STATISTICS_ENABLED is True, default to False)
            await self._client.publish([opal_common_config.STATISTICS_ADD_CLIENT_CHANNEL], data={'topics': self._topics, 'client_id': self._opal_client_id, 'rpc_id': channel.id})

    async def _on_disconnect(self, channel: RpcChannel):
        """
        Pub/Sub on_disconnect callback
        """
        logger.info("Disconnected from server")

    async def start(self):
        """
        launches the policy updater
        """
        logger.info("Launching policy updater")
        if self._subscriber_task is None:
            self._subscriber_task = asyncio.create_task(self._subscriber())

    async def stop(self):
        """
        stops the policy updater
        """
        self._stopping = True
        logger.info("Stopping policy updater")

        # disconnect from Pub/Sub
        if self._client is not None:
            try:
                await asyncio.wait_for(self._client.disconnect(), timeout=3)
            except asyncio.TimeoutError:
                logger.debug("Timeout waiting for PolicyUpdater pubsub client to disconnect")

        # stop subscriber task
        if self._subscriber_task is not None:
            logger.debug("Cancelling PolicyUpdater subscriber task")
            self._subscriber_task.cancel()
            try:
                await self._subscriber_task
            except asyncio.CancelledError as exc:
                logger.debug("PolicyUpdater subscriber task was force-cancelled: {exc}", exc=repr(exc))
            self._subscriber_task = None
            logger.debug("PolicyUpdater subscriber task was cancelled")

    async def wait_until_done(self):
        if self._subscriber_task is not None:
            await self._subscriber_task

    async def _subscriber(self):
        """
        Coroutine meant to be spunoff with create_task to listen in
        the background for policy update events and pass them to the
        update_policy() callback (which will fetch the relevant policy
        bundle from the server and update the policy store).
        """
        logger.info("Subscribing to topics: {topics}", topics=self._topics)
        self._client = PubSubClient(
            topics=self._topics,
            callback=self._update_policy_callback,
            on_connect=[self._on_connect],
            on_disconnect=[self._on_disconnect],
            extra_headers=self._extra_headers,
            keep_alive=opal_client_config.KEEP_ALIVE_INTERVAL,
            server_uri=self._server_url
        )
        async with self._client:
            await self._client.wait_until_done()

    async def update_policy(self, directories: List[str] = None, force_full_update=False):
        """
        fetches policy (code, e.g: rego) from backend and stores it in the policy store.

        Args:
            policy_store (BasePolicyStoreClient, optional): Policy store client to use to store policy code.
            directories (List[str], optional): specific source directories we want.
            force_full_update (bool, optional): if true, ignore stored hash and fetch full policy bundle.
        """
        directories = directories if directories is not None else default_subscribed_policy_directories()
        if force_full_update:
            logger.info("full update was forced (ignoring stored hash if exists)")
            base_hash = None
        else:
            base_hash = await self._policy_store.get_policy_version()

        if base_hash is None:
            logger.info("Refetching policy code (full bundle)")
        else:
            logger.info("Refetching policy code (delta bundle), base hash: '{base_hash}'", base_hash=base_hash)
        bundle_error = None
        bundle = None
        bundle_succeeded = True
        try:
            bundle: Optional[PolicyBundle] = await self._policy_fetcher.fetch_policy_bundle(directories, base_hash=base_hash)
            if bundle:
                if bundle.old_hash is None:
                    logger.info(
                    "Got policy bundle with {rego_files} rego files, {data_files} data files, commit hash: '{commit_hash}'",
                    rego_files=len(bundle.policy_modules),
                    data_files=len(bundle.data_modules),
                        commit_hash=bundle.hash,
                        manifest=bundle.manifest
                    )
                else:
                    deleted_files = None if bundle.deleted_files is None else bundle.deleted_files.dict()
                    logger.info(
                        "got policy bundle (delta): '{diff_against_hash}' -> '{commit_hash}'",
                        commit_hash=bundle.hash,
                        diff_against_hash=bundle.old_hash,
                        manifest=bundle.manifest,
                        deleted=deleted_files
                    )
        except Exception as err:
            bundle_error = repr(err)
            bundle_succeeded = False
        bundle_hash = None if bundle is None else bundle.hash

        # store policy bundle in OPA cache
        # We wrap our interaction with the policy store with a transaction, so that
        # if the write-op fails, we will mark the transaction as failed.
        async with self._policy_store.transaction_context(bundle_hash, transaction_type=TransactionType.policy) as store_transaction:
            store_transaction._update_remote_status(url=self._policy_fetcher.policy_endpoint_url, status=bundle_succeeded, error=bundle_error)
            if bundle:
                await store_transaction.set_policies(bundle)
                # if we got here, we did not throw during the transaction
                if self._should_send_reports:
                    # spin off reporting (no need to wait on it)
                    report = DataUpdateReport(policy_hash=bundle.hash, reports=[])
                    asyncio.create_task(self._callbacks_reporter.report_update_results(report))<|MERGE_RESOLUTION|>--- conflicted
+++ resolved
@@ -8,6 +8,7 @@
 from fastapi_websocket_rpc.rpc_channel import RpcChannel
 from fastapi_websocket_pubsub import PubSubClient
 from opal_common.schemas.store import TransactionType
+
 
 from opal_common.config import opal_common_config
 from opal_common.utils import get_authorization_header
@@ -40,11 +41,6 @@
         policy_store: BasePolicyStoreClient = None,
         data_fetcher: Optional[DataFetcher] = None,
         callbacks_register: Optional[CallbacksRegister] = None,
-<<<<<<< HEAD
-        opal_client_id: str = None
-=======
-        backend_url: Optional[str] = None
->>>>>>> 5674cea8
     ):
         """inits the policy updater.
 
